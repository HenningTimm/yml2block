--- conflicted
+++ resolved
@@ -2,16 +2,11 @@
 
 ## Version 0.7.0 (2024-12-??)
 
-<<<<<<< HEAD
-- Fixed bug where converting files without lint violations would result in an error (#T16). Thanks @Athemis
+- Fixed bug where converting files without lint violations would result in an error (#16). Thanks @Athemis
+- Fixed bug where non-string watermarks caused an error (#19). Thanks @Athemis
 - Added minimal test for conversion function.
 - Add tests to PRs.
 - Add lint `b003` that checks if all titles within the DatasetField block are unique.
-=======
-- Fixed bug where converting files without lint violations would result in an error (#16). Thanks @Athemis
-- Fixed bug where non-string watermarks caused an error (#19). Thanks @Athemis
->>>>>>> 6ad02657
-
 
 ## Version 0.6.0 (2024-03-18)
 
